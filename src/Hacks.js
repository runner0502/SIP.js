--- conflicted
+++ resolved
@@ -33,11 +33,7 @@
   Firefox: {
     /* Condition to detect if hacks are applicable */
     isFirefox: function () {
-<<<<<<< HEAD
-      return window.mozRTCPeerConnection !== undefined;
-=======
       return typeof mozRTCPeerConnection !== 'undefined';
->>>>>>> 50c119b4
     },
 
     cannotHandleExtraWhitespace: function (message) {
@@ -122,9 +118,5 @@
     }
   }
 };
-<<<<<<< HEAD
-
-=======
->>>>>>> 50c119b4
 return Hacks;
-};
+};